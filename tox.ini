[tox]
envlist =
    py27,py36,py37,py38,py39,pypy,pypy3,coverage,docs

[testenv]
commands =
    zope-testrunner --test-path=src []
    sphinx-build -b doctest -d {envdir}/.cache/doctrees docs {envdir}/.cache/doctest
<<<<<<< HEAD
deps =
    .[test,docs]
setenv =
    ZOPE_INTERFACE_STRICT_IRO = 1
=======
extras =
    test
    docs
>>>>>>> 390d05d6

[testenv:coverage]
usedevelop = true
basepython =
    python3.8
commands =
    coverage run -m zope.testrunner --test-path=src []
    coverage run -a -m sphinx -b doctest -d {envdir}/.cache/doctrees docs {envdir}/.cache/doctest
    coverage report --fail-under=100
deps =
    coverage

[testenv:docs]
basepython =
    python3.8
commands =
    sphinx-build -b doctest -d docs/_build/doctrees docs docs/_build/doctest
    sphinx-build -b html -d docs/_build/doctrees docs docs/_build/html<|MERGE_RESOLUTION|>--- conflicted
+++ resolved
@@ -6,16 +6,11 @@
 commands =
     zope-testrunner --test-path=src []
     sphinx-build -b doctest -d {envdir}/.cache/doctrees docs {envdir}/.cache/doctest
-<<<<<<< HEAD
-deps =
-    .[test,docs]
 setenv =
     ZOPE_INTERFACE_STRICT_IRO = 1
-=======
 extras =
     test
     docs
->>>>>>> 390d05d6
 
 [testenv:coverage]
 usedevelop = true
